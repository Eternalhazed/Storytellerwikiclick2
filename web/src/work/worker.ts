import {
  ProcessingTaskStatus,
  ProcessingTaskType,
} from "@/apiModels/models/ProcessingStatus"
import { deleteProcessed } from "@/assets/assets"
import {
  getCustomEpubCover,
  getEpubCoverFilename,
  getProcessedAudioFiles,
} from "@/assets/covers"
import {
  getTranscriptionsFilepath,
  getProcessedAudioFilepath,
  getEpubSyncedFilepath,
} from "@/assets/paths"
import { getBooks } from "@/database/books"
import {
  PROCESSING_TASK_ORDER,
  type ProcessingTask,
} from "@/database/processingTasks"
import { Settings } from "@/database/settings"
import { logger } from "@/logging"
import {
  getTranscriptionFilename,
  getTranscriptions,
  processAudiobook,
} from "@/process/processAudio"
import { getFullText, processEpub, readEpub } from "@/process/processEpub"
import { getInitialPrompt } from "@/process/prompt"
import { getSyncCache } from "@/synchronize/syncCache"
import { Synchronizer } from "@/synchronize/synchronizer"
import { transcribeTrack } from "@/transcribe"
import { UUID } from "@/uuid"
import { getCurrentVersion } from "@/versions"
import type { RecognitionResult } from "echogarden/dist/api/Recognition"
import { mkdir, readFile, writeFile } from "node:fs/promises"
import { MessagePort } from "node:worker_threads"

// const DEVICE = process.env["STORYTELLER_DEVICE"] as WhisperCppBuild | undefined

export async function transcribeBook(
  bookUuid: UUID,
  initialPrompt: string | null,
  locale: Intl.Locale,
  settings: Settings,
  onProgress?: (progress: number) => void,
) {
  const transcriptionsPath = getTranscriptionsFilepath(bookUuid)
  await mkdir(transcriptionsPath, { recursive: true })
  const audioFiles = await getProcessedAudioFiles(bookUuid)
  if (!audioFiles) {
    throw new Error("Failed to transcribe book: found no processed audio files")
  }

  const transcriptions: Pick<
    RecognitionResult,
    "transcript" | "wordTimeline"
  >[] = []
  for (let i = 0; i < audioFiles.length; i++) {
    // eslint-disable-next-line @typescript-eslint/no-non-null-assertion
    const audioFile = audioFiles[i]!
    const transcriptionFilepath = getTranscriptionsFilepath(
      bookUuid,
      getTranscriptionFilename(audioFile),
    )
    const filepath = getProcessedAudioFilepath(bookUuid, audioFile.filename)
    try {
      const existingTranscription = await readFile(transcriptionFilepath, {
        encoding: "utf-8",
      })
      logger.info(`Found existing transcription for ${filepath}`)
      transcriptions.push(
        JSON.parse(existingTranscription) as Pick<
          RecognitionResult,
          "transcript" | "wordTimeline"
        >,
      )
    } catch (_) {
      const transcription = await transcribeTrack(
        filepath,
        initialPrompt,
        locale,
        settings,
      )
      transcriptions.push(transcription)
      await writeFile(
        transcriptionFilepath,
        JSON.stringify({
          transcript: transcription.transcript,
          wordTimeline: transcription.wordTimeline,
        }),
      )
    }
    onProgress?.((i + 1) / audioFiles.length)
  }
  return transcriptions
}

export function determineRemainingTasks(
  bookUuid: UUID,
  processingTasks: ProcessingTask[],
): Array<Omit<ProcessingTask, "uuid"> & { uuid?: UUID }> {
  const sortedTasks = [...processingTasks].sort(
    (taskA, taskB) =>
      PROCESSING_TASK_ORDER[taskA.type] - PROCESSING_TASK_ORDER[taskB.type],
  )

  if (sortedTasks.length === 0) {
    return Object.entries(PROCESSING_TASK_ORDER)
      .sort(([, orderA], [, orderB]) => orderA - orderB)
      .map(([type]) => ({
        type: type as ProcessingTaskType,
        status: ProcessingTaskStatus.STARTED,
        progress: 0,
        bookUuid,
      }))
  }

  // eslint-disable-next-line @typescript-eslint/no-non-null-assertion
  const lastCompletedTaskIndex = sortedTasks.findLastIndex(
    (task) => task.status === ProcessingTaskStatus.COMPLETED,
  )

  return (sortedTasks as Omit<ProcessingTask, "uuid">[])
    .slice(lastCompletedTaskIndex + 1)
    .concat(
      Object.entries(PROCESSING_TASK_ORDER)
        .sort(([, orderA], [, orderB]) => orderA - orderB)
        .slice(sortedTasks.length)
        .map(([type]) => ({
          type: type as ProcessingTaskType,
          status: ProcessingTaskStatus.STARTED,
          progress: 0,
          bookUuid,
        })),
    )
}

export default async function processBook({
  bookUuid,
  restart,
  settings,
  port,
}: {
  bookUuid: UUID
  restart: boolean
  settings: Settings
  port: MessagePort
}) {
  port.postMessage({ type: "processingStarted", bookUuid })

  if (restart) {
    await deleteProcessed(bookUuid)
  }

  const currentTasks: ProcessingTask[] = await new Promise((resolve) => {
    port.once("message", resolve)
  })

  // const currentTasks = await getProcessingTasksForBook(bookUuid)
  const remainingTasks = determineRemainingTasks(bookUuid, currentTasks)

  // get book info from db
  const [book] = getBooks([bookUuid])
  if (!book) throw new Error(`Failed to retrieve book with uuid ${bookUuid}`)
  // book reference to use in log
  const bookRefForLog = `"${book.title}" (uuid: ${bookUuid})`

  logger.info(
    `Found ${remainingTasks.length} remaining tasks for book ${bookRefForLog}`,
  )

  for (const task of remainingTasks) {
    port.postMessage({
      type: "taskTypeUpdated",
      bookUuid,
      payload: {
        taskUuid: task.uuid,
        taskType: task.type,
        taskStatus: task.status,
      },
    })

    const taskUuid: UUID = await new Promise((resolve) => {
      port.once("message", resolve)
    })

    const onProgress = (progress: number) => {
      port.postMessage({
        type: "taskProgressUpdated",
        bookUuid,
        payload: { taskUuid, progress },
      })
    }

    try {
      if (task.type === ProcessingTaskType.SPLIT_CHAPTERS) {
        logger.info("Pre-processing...")
        await processEpub(bookUuid)
        await processAudiobook(
          bookUuid,
          settings.maxTrackLength ?? null,
          settings.codec ?? null,
          settings.bitrate ?? null,
          onProgress,
        )
      }

      if (task.type === ProcessingTaskType.TRANSCRIBE_CHAPTERS) {
        logger.info("Transcribing...")
        const epub = await readEpub(bookUuid)
        const title = await epub.getTitle()
        const [book] = getBooks([bookUuid])
        if (!book)
          throw new Error(`Failed to retrieve book with uuid ${bookUuid}`)

        const locale = book.language
          ? new Intl.Locale(book.language)
          : (await epub.getLanguage()) ?? new Intl.Locale("en-US")

        const fullText = await getFullText(epub)
        const initialPrompt =
          locale.language === "en"
            ? await getInitialPrompt(title ?? "", fullText)
            : null

        await transcribeBook(
          bookUuid,
          initialPrompt,
          locale,
          settings,
          onProgress,
        )
      }

      if (task.type === ProcessingTaskType.SYNC_CHAPTERS) {
        const epub = await readEpub(bookUuid)
        const audioFiles = await getProcessedAudioFiles(bookUuid)
        const transcriptions = await getTranscriptions(bookUuid)
        if (!audioFiles) {
          throw new Error(`No audio files found for book ${bookUuid}`)
        }
        logger.info("Syncing narration...")
        const syncCache = await getSyncCache(bookUuid)
        const synchronizer = new Synchronizer(
          epub,
          syncCache,
          audioFiles.map((audioFile) =>
            getProcessedAudioFilepath(bookUuid, audioFile.filename),
          ),
          transcriptions,
        )
        await synchronizer.syncBook(onProgress)
        const [book] = getBooks([bookUuid])

        if (!book)
          throw new Error(`Failed to retrieve book with uuid ${bookUuid}`)

        await epub.setTitle(book.title)
        if (book.language) {
          await epub.setLanguage(new Intl.Locale(book.language))
        }
<<<<<<< HEAD

        /* Add metadata : app version */
        const appVersion = getCurrentVersion()
        await epub.addMetadata({
          type: "meta",
          properties: { property: "storyteller:version" },
          value: appVersion,
        })
        /* Add metadata : aligned epub creation datetime */
        const dateTimeString = new Date().toISOString()
        await epub.addMetadata({
          type: "meta",
          properties: { property: "storyteller:media-overlays-modified" },
          value: dateTimeString,
        })
        /* Write metadata to aligned epub */
=======
        const epubCover = await getCustomEpubCover(bookUuid)
        const epubFilename = await getEpubCoverFilename(bookUuid)
        if (epubCover) {
          const prevCoverItem = await epub.getCoverImageItem()
          await epub.setCoverImage(
            prevCoverItem?.href ?? `images/${epubFilename}`,
            epubCover,
          )
        }
>>>>>>> abbf8b9e
        await epub.writeToFile(getEpubSyncedFilepath(bookUuid))
        await epub.close()
      }

      port.postMessage({
        type: "taskCompleted",
        bookUuid,
        payload: { taskUuid },
      })
    } catch (e) {
      logger.error(
        `Encountered error while running task "${task.type}" for book ${bookUuid}`,
      )
      console.error(e)
      port.postMessage({
        type: "processingFailed",
        bookUuid,
        payload: { taskUuid },
      })
      return
    }
  }
  logger.info(`Completed synchronizing book ${bookRefForLog})`)
  port.postMessage({ type: "processingCompleted", bookUuid })
}<|MERGE_RESOLUTION|>--- conflicted
+++ resolved
@@ -260,8 +260,15 @@
         if (book.language) {
           await epub.setLanguage(new Intl.Locale(book.language))
         }
-<<<<<<< HEAD
-
+        const epubCover = await getCustomEpubCover(bookUuid)
+        const epubFilename = await getEpubCoverFilename(bookUuid)
+        if (epubCover) {
+          const prevCoverItem = await epub.getCoverImageItem()
+          await epub.setCoverImage(
+            prevCoverItem?.href ?? `images/${epubFilename}`,
+            epubCover,
+          )
+        }
         /* Add metadata : app version */
         const appVersion = getCurrentVersion()
         await epub.addMetadata({
@@ -276,18 +283,7 @@
           properties: { property: "storyteller:media-overlays-modified" },
           value: dateTimeString,
         })
-        /* Write metadata to aligned epub */
-=======
-        const epubCover = await getCustomEpubCover(bookUuid)
-        const epubFilename = await getEpubCoverFilename(bookUuid)
-        if (epubCover) {
-          const prevCoverItem = await epub.getCoverImageItem()
-          await epub.setCoverImage(
-            prevCoverItem?.href ?? `images/${epubFilename}`,
-            epubCover,
-          )
-        }
->>>>>>> abbf8b9e
+
         await epub.writeToFile(getEpubSyncedFilepath(bookUuid))
         await epub.close()
       }
